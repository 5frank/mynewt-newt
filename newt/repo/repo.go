--- conflicted
+++ resolved
@@ -76,7 +76,7 @@
 	for idx, vr := range rd.versreq {
 		if idx != 0 {
 			rstr = rstr + " " + vr.Version().String()
-		} else  {
+		} else {
 			rstr = rstr + vr.Version().String()
 		}
 	}
@@ -174,18 +174,14 @@
 }
 
 func pickVersion(repo *Repo, versions []*Version) ([]*Version, error) {
-	fmt.Printf("Dependency list for %s contains a specific commit tag, " +
+	fmt.Printf("Dependency list for %s contains a specific commit tag, "+
 		"so normal version number/stability comparison cannot be done.\n",
 		repo.Name())
-	fmt.Printf("If the following list does not contain the requirement to use, "+
+	fmt.Printf("If the following list does not contain the requirement to use, " +
 		"then modify your project.yml so that it does.\n")
 	for {
 		for i, vers := range versions {
-<<<<<<< HEAD
-			fmt.Printf(" %d) %s\n", i, vers)
-=======
 			fmt.Printf(" %d) %s\n", i, vers.String())
->>>>>>> f43066cc
 		}
 		fmt.Printf("Pick the index of a version to use from above list: ")
 		line, _, err := bufio.NewReader(os.Stdin).ReadLine()
@@ -314,7 +310,7 @@
 	 */
 	for _, versreq := range r.VersionRequirements() {
 		tag := versreq.Version().Tag()
-		if  tag != "" {
+		if tag != "" {
 			log.Debugf("Requirements for %s have a tag option %s\n",
 				r.Name(), tag)
 			return tag, NewTag(tag), true
@@ -525,7 +521,7 @@
 
 	branchName, vers, found := r.rdesc.Match(r)
 	if !found {
-		return nil, util.NewNewtError(fmt.Sprintf("No repository " +
+		return nil, util.NewNewtError(fmt.Sprintf("No repository "+
 			"matching description %s found", r.rdesc.String()))
 	}
 
